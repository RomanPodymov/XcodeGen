--- conflicted
+++ resolved
@@ -3,11 +3,9 @@
 ## Master
 
 #### Added
-<<<<<<< HEAD
-- Added support for the `instrumentsPackage` product type
-=======
 - Added new ability to generate empty directories via `options.generateEmptyDirectories` [#480](https://github.com/yonaskolb/XcodeGen/pull/480) @Beniamiiin
->>>>>>> 936907da
+- Added support for the `instrumentsPackage` product type [#482](https://github.com/yonaskolb/XcodeGen/pull/482) @ksulliva
+
 
 ## 2.1.0
 
