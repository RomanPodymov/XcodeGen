--- conflicted
+++ resolved
@@ -2,18 +2,15 @@
 
 ## Next Version
 
-<<<<<<< HEAD
-#### Added
-
+#### Added
 - Added ability to disable main thread checker on Run and Test schemes and TargetSchemes [#601](https://github.com/yonaskolb/XcodeGen/pull/601) @wag-miles
-=======
+
 #### Fixed
 - Fixed included specs that were referenced multiple times from duplicating content [#599](https://github.com/yonaskolb/XcodeGen/pull/599) @haritowa
 - Fixed `.orig` files being added to the project [#627](https://github.com/yonaskolb/XcodeGen/pull/627) @keith
 
 #### Changed
 - Allow linking of dependencies into static libraries when `link` is set to true [#635](https://github.com/yonaskolb/XcodeGen/pull/635) @kateinoigakukun
->>>>>>> aa82a911
 
 ## 2.6.0
 
