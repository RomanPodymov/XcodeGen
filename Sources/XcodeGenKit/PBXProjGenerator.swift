--- conflicted
+++ resolved
@@ -74,12 +74,7 @@
             id: spec.name,
             XCConfigurationList(
                 buildConfigurations: buildConfigs.map { $0.reference },
-<<<<<<< HEAD
-                defaultConfigurationName: buildConfigs.first?.object.name ?? "",
-                defaultConfigurationIsVisible: false
-=======
                 defaultConfigurationName: buildConfigs.first?.object.name ?? ""
->>>>>>> b97a158a
             )
         )
 
@@ -89,13 +84,8 @@
                 children: [],
                 sourceTree: .group,
                 usesTabs: spec.options.usesTabs,
-<<<<<<< HEAD
-                indentWidth: spec.options.indentWidth.map { UInt($0) },
-                tabWidth: spec.options.tabWidth.map { UInt($0) }
-=======
                 indentWidth: spec.options.indentWidth,
                 tabWidth: spec.options.tabWidth
->>>>>>> b97a158a
             )
         )
 
@@ -553,14 +543,7 @@
 
             let frameworkBuildPhase = createObject(
                 id: target.name,
-<<<<<<< HEAD
-                PBXFrameworksBuildPhase(
-                    files: targetFrameworkBuildFiles,
-                    runOnlyForDeploymentPostprocessing: false
-                )
-=======
                 PBXFrameworksBuildPhase(files: targetFrameworkBuildFiles)
->>>>>>> b97a158a
             )
             buildPhases.append(frameworkBuildPhase.reference)
         }
