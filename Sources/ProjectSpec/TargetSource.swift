import Foundation
import JSONUtilities
import PathKit

public struct TargetSource: Equatable {
    public static let optionalDefault = false

    public var path: String
    public var name: String?
    public var group: String?
    public var compilerFlags: [String]
    public var excludes: [String]
    public var includes: [String]
    public var type: SourceType?
    public var optional: Bool
    public var buildPhase: BuildPhaseSpec?
    public var headerVisibility: HeaderVisibility?
    public var createIntermediateGroups: Bool?
    public var attributes: [String]
    public var resourceTags: [String]

    public enum HeaderVisibility: String {
        case `public`
        case `private`
        case project

        public var settingName: String {
            switch self {
            case .public: return "Public"
            case .private: return "Private"
            case .project: return "Project"
            }
        }
    }

    public init(
        path: String,
        name: String? = nil,
        group: String? = nil,
        compilerFlags: [String] = [],
        excludes: [String] = [],
        includes: [String] = [],
        type: SourceType? = nil,
        optional: Bool = optionalDefault,
        buildPhase: BuildPhaseSpec? = nil,
        headerVisibility: HeaderVisibility? = nil,
        createIntermediateGroups: Bool? = nil,
        attributes: [String] = [],
        resourceTags: [String] = []
    ) {
        self.path = path
        self.name = name
        self.group = group
        self.compilerFlags = compilerFlags
        self.excludes = excludes
        self.includes = includes
        self.type = type
        self.optional = optional
        self.buildPhase = buildPhase
        self.headerVisibility = headerVisibility
        self.createIntermediateGroups = createIntermediateGroups
        self.attributes = attributes
        self.resourceTags = resourceTags
    }
}

extension TargetSource: ExpressibleByStringLiteral {

    public init(stringLiteral value: String) {
        self = TargetSource(path: value)
    }

    public init(extendedGraphemeClusterLiteral value: String) {
        self = TargetSource(path: value)
    }

    public init(unicodeScalarLiteral value: String) {
        self = TargetSource(path: value)
    }
}

extension TargetSource: JSONObjectConvertible {

    public init(jsonDictionary: JSONDictionary) throws {
        path = try jsonDictionary.json(atKeyPath: "path")
        name = jsonDictionary.json(atKeyPath: "name")
        group = jsonDictionary.json(atKeyPath: "group")

        let maybeCompilerFlagsString: String? = jsonDictionary.json(atKeyPath: "compilerFlags")
        let maybeCompilerFlagsArray: [String]? = jsonDictionary.json(atKeyPath: "compilerFlags")
        compilerFlags = maybeCompilerFlagsArray ??
            maybeCompilerFlagsString.map { $0.split(separator: " ").map { String($0) } } ?? []

        headerVisibility = jsonDictionary.json(atKeyPath: "headerVisibility")
        excludes = jsonDictionary.json(atKeyPath: "excludes") ?? []
        includes = jsonDictionary.json(atKeyPath: "includes") ?? []
        type = jsonDictionary.json(atKeyPath: "type")
        optional = jsonDictionary.json(atKeyPath: "optional") ?? TargetSource.optionalDefault

        if let string: String = jsonDictionary.json(atKeyPath: "buildPhase") {
            buildPhase = try BuildPhaseSpec(string: string)
        } else if let dict: JSONDictionary = jsonDictionary.json(atKeyPath: "buildPhase") {
            buildPhase = try BuildPhaseSpec(jsonDictionary: dict)
        }

        createIntermediateGroups = jsonDictionary.json(atKeyPath: "createIntermediateGroups")
        attributes = jsonDictionary.json(atKeyPath: "attributes") ?? []
        resourceTags = jsonDictionary.json(atKeyPath: "resourceTags") ?? []
    }
}

extension TargetSource: JSONEncodable {
    public func toJSONValue() -> Any {
        var dict: [String: Any?] = [
            "compilerFlags": compilerFlags,
            "excludes": excludes,
            "includes": includes,
            "name": name,
            "group": group,
            "headerVisibility": headerVisibility?.rawValue,
            "type": type?.rawValue,
            "buildPhase": buildPhase?.toJSONValue(),
            "createIntermediateGroups": createIntermediateGroups,
            "resourceTags": resourceTags,
            "path": path,
        ]

        if optional != TargetSource.optionalDefault {
            dict["optional"] = optional
        }

<<<<<<< HEAD
        if dict.removeEmpty().isEmpty {
            return path
        }

        dict["path"] = path

=======
>>>>>>> 9fdc1947
        return dict
    }
}

extension TargetSource: PathContainer {

    static var pathProperties: [PathProperty] {
        [
            .string("path"),
        ]
    }
}<|MERGE_RESOLUTION|>--- conflicted
+++ resolved
@@ -129,15 +129,12 @@
             dict["optional"] = optional
         }
 
-<<<<<<< HEAD
         if dict.removeEmpty().isEmpty {
             return path
         }
 
         dict["path"] = path
 
-=======
->>>>>>> 9fdc1947
         return dict
     }
 }
