// swift-tools-version:4.0

import PackageDescription

let package = Package(
    name: "XcodeGen",
    products: [
        .executable(name: "xcodegen", targets: ["XcodeGen"]),
        .library(name: "XcodeGenKit", targets: ["XcodeGenKit"]),
        .library(name: "ProjectSpec", targets: ["ProjectSpec"]),
    ],
    dependencies: [
        .package(url: "https://github.com/kylef/PathKit.git", from: "0.9.0"),
        .package(url: "https://github.com/kylef/Commander.git", from: "0.8.0"),
        .package(url: "https://github.com/jpsim/Yams.git", from: "0.3.6"),
        .package(url: "https://github.com/yonaskolb/JSONUtilities.git", from: "3.3.0"),
        .package(url: "https://github.com/kylef/Spectre.git", from: "0.8.0"),
        .package(url: "https://github.com/onevcat/Rainbow.git", from: "3.0.0"),
<<<<<<< HEAD
        .package(url: "https://github.com/xcodeswift/xcproj.git", .revision("8fb1284"))
=======
        .package(url: "https://github.com/xcodeswift/xcproj.git", from: "4.0.0")
>>>>>>> b97a158a
    ],
    targets: [
        .target(name: "XcodeGen", dependencies: [
          "XcodeGenKit",
          "Commander",
          "Rainbow",
        ]),
        .target(name: "XcodeGenKit", dependencies: [
          "ProjectSpec",
          "JSONUtilities",
          "xcproj",
          "PathKit",
        ]),
        .target(name: "ProjectSpec", dependencies: [
          "JSONUtilities",
          "xcproj",
          "Yams",
        ]),
        .testTarget(name: "XcodeGenKitTests", dependencies: [
          "XcodeGenKit",
          "Spectre"
        ])
    ]
)<|MERGE_RESOLUTION|>--- conflicted
+++ resolved
@@ -16,11 +16,7 @@
         .package(url: "https://github.com/yonaskolb/JSONUtilities.git", from: "3.3.0"),
         .package(url: "https://github.com/kylef/Spectre.git", from: "0.8.0"),
         .package(url: "https://github.com/onevcat/Rainbow.git", from: "3.0.0"),
-<<<<<<< HEAD
-        .package(url: "https://github.com/xcodeswift/xcproj.git", .revision("8fb1284"))
-=======
         .package(url: "https://github.com/xcodeswift/xcproj.git", from: "4.0.0")
->>>>>>> b97a158a
     ],
     targets: [
         .target(name: "XcodeGen", dependencies: [
