--- conflicted
+++ resolved
@@ -8,21 +8,12 @@
     name: Xcode ${{ matrix.xcode }}
     strategy:
       matrix:
-<<<<<<< HEAD
-        xcode: ["14.3.1", "15.4", "16.0"]
+        xcode: ["15.4", "16.0"]
         include:
-        - xcode: "14.3.1"
-          macos: macos-13
         - xcode: "15.4"
-          macos: macos-14
+          macos: macos-15
         - xcode: "16.0"
-          macos: macos-14
-=======
-        xcode: ["15.3"]
-        include:
-          - xcode: "15.3"
-            macos: macos-14
->>>>>>> 9acab4a5
+          macos: macos-15
     env:
       DEVELOPER_DIR: /Applications/Xcode_${{ matrix.xcode }}.app/Contents/Developer
     steps:
